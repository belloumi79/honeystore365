// middleware.ts
import { createServerClient, type CookieOptions } from '@supabase/ssr';
import { NextResponse, type NextRequest } from 'next/server';

export async function middleware(request: NextRequest) {
  const accessToken = request.headers.get('Authorization')?.replace('Bearer ', '') || request.cookies.get('access_token');

  if (accessToken) {
    request.headers.set('Authorization', `Bearer ${accessToken}`);
  }

  console.log('Middleware - Updated Headers:', request.headers);

  let response = NextResponse.next({
    request: {
      headers: request.headers,
    },
  });

  console.log('Cookies:', request.cookies);
  console.log('All Cookies:', request.cookies.getAll());
  console.log('Request Headers:', request.headers);

  const supabase = createServerClient(
    process.env.NEXT_PUBLIC_SUPABASE_URL!,
    process.env.NEXT_PUBLIC_SUPABASE_ANON_KEY!,
    {
      global: {
        headers: {
          Authorization: `Bearer ${accessToken}`,
        },
      },
      cookies: {
        get(name: string) {
          return request.cookies.get(name)?.value;
        },
        set(name: string, value: string, options: CookieOptions) {
          request.cookies.set({ name, value, ...options });
          response = NextResponse.next({
            request: {
              headers: request.headers,
            },
          });
          response.cookies.set({ name, value, ...options });
        },
        remove(name: string, options: CookieOptions) {
          request.cookies.set({ name, value: '', ...options });
          response = NextResponse.next({
            request: {
              headers: request.headers,
            },
          });
          response.cookies.set({ name, value: '', ...options });
        },
      },
    }
  );

  const { data: { session } } = await supabase.auth.getSession();
  const user = session?.user;

  console.log('Middleware Debug - User:', user);
  console.log('Middleware Debug - User Metadata:', user?.user_metadata);

  // Récupération robuste du rôle
  const userRole =
    user?.user_metadata?.user_role || // injecté par le hook
    user?.user_metadata?.role ||
    user?.user_metadata?.["role"] ||
    user?.role ||
    user?.app_metadata?.role ||
    user?.app_metadata?.["role"];

  // Si l'utilisateur essaie d'accéder à une page admin
  if (request.nextUrl.pathname.startsWith('/admin')) {
    console.log('Middleware: Accessing /admin path');
    console.log('Middleware: User object:', user);
    console.log('Middleware: Extracted user role:', userRole);
    // S'il n'est pas connecté OU n'a pas le rôle admin
    if (!user || userRole !== 'admin') {
      console.log('Middleware: Admin access denied, redirecting to /auth/login');
      // Rediriger vers la page de connexion (ou une page d'accueil/erreur)
<<<<<<< HEAD
      return NextResponse.redirect(new URL('/auth/login', request.url)); // Redirige vers la page de connexion correcte
=======
      return NextResponse.redirect(new URL('/auth/login', request.url)); // Mise à jour de /login vers /auth/login
>>>>>>> eccc8b35
    }
     console.log('Middleware: Admin access granted');
  }

  // Si l'utilisateur connecté essaie d'accéder aux pages de connexion/inscription
  if (user && (request.nextUrl.pathname.startsWith('/auth/login') || request.nextUrl.pathname.startsWith('/auth/register'))) {
<<<<<<< HEAD
     console.log('Middleware: Logged in user accessing auth pages, redirecting to /');
=======
>>>>>>> eccc8b35
     return NextResponse.redirect(new URL('/', request.url)); // Rediriger vers la page d'accueil par exemple
  }

  // Redirection après connexion depuis la page d'accueil
  if (request.nextUrl.pathname === '/' && userRole === 'admin') {
      console.log('Middleware: Admin user accessing /, redirecting to /admin');
      return NextResponse.redirect(new URL('/admin', request.url));
  }

  return response;
}

export const config = {
  matcher: [
    /*
     * Match all request paths except for the ones starting with:
     * - _next/static (static files)
     * - _next/image (image optimization files)
     * - _next/webpack-hmr (WebSocket HMR)
     * - favicon.ico (favicon file)
     */
<<<<<<< HEAD
    '/((?!_next/static|_next/image|_next/webpack-hmr|favicon.ico|.*\.(?:svg|png|jpg|jpeg|gif|webp)$).*)',
    // Protected paths
    '/admin/:path*',
    '/auth/login',
    '/auth/register',
    '/', // Also match the root path for redirection after login
=======
    '/((?!_next/static|_next/image|favicon.ico|.*\\.(?:svg|png|jpg|jpeg|gif|webp)$).*)',
     // Ajoutez ici explicitement les chemins à protéger ou à vérifier
     '/admin/:path*', // Protège toutes les routes sous /admin
     '/auth/login',   // Pour la redirection des utilisateurs connectés
     '/auth/register', // Pour la redirection des utilisateurs connectés
>>>>>>> eccc8b35
  ],
};<|MERGE_RESOLUTION|>--- conflicted
+++ resolved
@@ -73,35 +73,16 @@
 
   // Si l'utilisateur essaie d'accéder à une page admin
   if (request.nextUrl.pathname.startsWith('/admin')) {
-    console.log('Middleware: Accessing /admin path');
-    console.log('Middleware: User object:', user);
-    console.log('Middleware: Extracted user role:', userRole);
     // S'il n'est pas connecté OU n'a pas le rôle admin
     if (!user || userRole !== 'admin') {
-      console.log('Middleware: Admin access denied, redirecting to /auth/login');
       // Rediriger vers la page de connexion (ou une page d'accueil/erreur)
-<<<<<<< HEAD
-      return NextResponse.redirect(new URL('/auth/login', request.url)); // Redirige vers la page de connexion correcte
-=======
       return NextResponse.redirect(new URL('/auth/login', request.url)); // Mise à jour de /login vers /auth/login
->>>>>>> eccc8b35
     }
-     console.log('Middleware: Admin access granted');
   }
 
   // Si l'utilisateur connecté essaie d'accéder aux pages de connexion/inscription
   if (user && (request.nextUrl.pathname.startsWith('/auth/login') || request.nextUrl.pathname.startsWith('/auth/register'))) {
-<<<<<<< HEAD
-     console.log('Middleware: Logged in user accessing auth pages, redirecting to /');
-=======
->>>>>>> eccc8b35
      return NextResponse.redirect(new URL('/', request.url)); // Rediriger vers la page d'accueil par exemple
-  }
-
-  // Redirection après connexion depuis la page d'accueil
-  if (request.nextUrl.pathname === '/' && userRole === 'admin') {
-      console.log('Middleware: Admin user accessing /, redirecting to /admin');
-      return NextResponse.redirect(new URL('/admin', request.url));
   }
 
   return response;
@@ -113,22 +94,13 @@
      * Match all request paths except for the ones starting with:
      * - _next/static (static files)
      * - _next/image (image optimization files)
-     * - _next/webpack-hmr (WebSocket HMR)
      * - favicon.ico (favicon file)
+     * Feel free to modify this pattern to include more exceptions.
      */
-<<<<<<< HEAD
-    '/((?!_next/static|_next/image|_next/webpack-hmr|favicon.ico|.*\.(?:svg|png|jpg|jpeg|gif|webp)$).*)',
-    // Protected paths
-    '/admin/:path*',
-    '/auth/login',
-    '/auth/register',
-    '/', // Also match the root path for redirection after login
-=======
     '/((?!_next/static|_next/image|favicon.ico|.*\\.(?:svg|png|jpg|jpeg|gif|webp)$).*)',
      // Ajoutez ici explicitement les chemins à protéger ou à vérifier
      '/admin/:path*', // Protège toutes les routes sous /admin
      '/auth/login',   // Pour la redirection des utilisateurs connectés
      '/auth/register', // Pour la redirection des utilisateurs connectés
->>>>>>> eccc8b35
   ],
 };