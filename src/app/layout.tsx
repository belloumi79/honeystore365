--- conflicted
+++ resolved
@@ -13,11 +13,7 @@
   description: 'متجر متخصص في بيع العسل الطبيعي ومنتجاته مثل حبوب اللقاح، البروبوليس، شمع العسل والعسل الملكي',
   keywords: ['عسل', 'مناحل', 'منتجات نحل', 'عسل طبيعي', 'حبوب لقاح', 'بروبوليس'],
   icons: {
-<<<<<<< HEAD
-    icon: 'public/favicon.png',
-=======
     icon: '/favicon.png',
->>>>>>> 2a562a4f
     apple: '/apple-icon.png',
   },
   openGraph: {
