{
  "framework": "nextjs",
  "buildCommand": "npm run build",
  "devCommand": "npm run dev",
  "installCommand": "npm install",
  "outputDirectory": ".next",
  "regions": ["fra1"],
  "functions": {
    "src/app/api/**/*.ts": {
      "maxDuration": 30
    },
    "app/api/admin/**/*.ts": {
      "maxDuration": 45
    }
  },
  "env": {
<<<<<<< HEAD
    "NEXT_PUBLIC_SUPABASE_URL": "@supabase_url",
    "NEXT_PUBLIC_SUPABASE_ANON_KEY": "@supabase_anon_key",
    "SUPABASE_SERVICE_ROLE_KEY": "@supabase_service_role_key",
    "NODE_ENV": "production",
    "VERCEL": "1"
  },
  "headers": [
    {
      "source": "/(.*)",
      "headers": [
        {
          "key": "X-Frame-Options",
          "value": "DENY"
        },
        {
          "key": "X-Content-Type-Options",
          "value": "nosniff"
        },
        {
          "key": "Referrer-Policy",
          "value": "origin-when-cross-origin"
        },
        {
          "key": "X-XSS-Protection",
          "value": "1; mode=block"
        }
      ]
    }
  ],
  "rewrites": [
    {
      "source": "/api/:path*",
      "destination": "/api/:path*"
    }
  ],
  "trailingSlash": false,
  "cleanUrls": true,
  "experimental": {
    "serverComponentsExternalPackages": ["@sparticuz/chromium"]
=======
    "NODE_ENV": "production",
    "NEXT_PUBLIC_APP_NAME": "مناحل الرحيق",
    "NEXT_PUBLIC_SITE_URL": "https://your-domain.com",
    "NEXT_PUBLIC_ENABLE_ANALYTICS": "true",
    "NEXT_PUBLIC_ENABLE_CHATBOT": "true",
    "NEXT_PUBLIC_ENABLE_A11Y": "true",
    "NEXT_PUBLIC_SUPABASE_URL": "@next_public_supabase_url",
    "NEXT_PUBLIC_SUPABASE_ANON_KEY": "@next_public_supabase_anon_key",
    "SUPABASE_SERVICE_ROLE_KEY": "@supabase_service_role_key",
    "JWT_SECRET": "@jwt_secret",
    "NEXTAUTH_SECRET": "@nextauth_secret",
    "UPLOADTHING_TOKEN": "@uploadthing_token",
    "NEXT_PUBLIC_SENTRY_DSN": "@next_public_sentry_dsn",
    "SENTRY_ORG": "@sentry_org",
    "SENTRY_PROJECT": "@sentry_project",
    "SENTRY_AUTH_TOKEN": "@sentry_auth_token"
>>>>>>> 07d880ef
  }
}<|MERGE_RESOLUTION|>--- conflicted
+++ resolved
@@ -14,11 +14,22 @@
     }
   },
   "env": {
-<<<<<<< HEAD
-    "NEXT_PUBLIC_SUPABASE_URL": "@supabase_url",
-    "NEXT_PUBLIC_SUPABASE_ANON_KEY": "@supabase_anon_key",
+    "NODE_ENV": "production",
+    "NEXT_PUBLIC_APP_NAME": "مناحل الرحيق",
+    "NEXT_PUBLIC_SITE_URL": "https://your-domain.com",
+    "NEXT_PUBLIC_ENABLE_ANALYTICS": "true",
+    "NEXT_PUBLIC_ENABLE_CHATBOT": "true",
+    "NEXT_PUBLIC_ENABLE_A11Y": "true",
+    "NEXT_PUBLIC_SUPABASE_URL": "@next_public_supabase_url",
+    "NEXT_PUBLIC_SUPABASE_ANON_KEY": "@next_public_supabase_anon_key",
     "SUPABASE_SERVICE_ROLE_KEY": "@supabase_service_role_key",
-    "NODE_ENV": "production",
+    "JWT_SECRET": "@jwt_secret",
+    "NEXTAUTH_SECRET": "@nextauth_secret",
+    "UPLOADTHING_TOKEN": "@uploadthing_token",
+    "NEXT_PUBLIC_SENTRY_DSN": "@next_public_sentry_dsn",
+    "SENTRY_ORG": "@sentry_org",
+    "SENTRY_PROJECT": "@sentry_project",
+    "SENTRY_AUTH_TOKEN": "@sentry_auth_token",
     "VERCEL": "1"
   },
   "headers": [
@@ -54,23 +65,5 @@
   "cleanUrls": true,
   "experimental": {
     "serverComponentsExternalPackages": ["@sparticuz/chromium"]
-=======
-    "NODE_ENV": "production",
-    "NEXT_PUBLIC_APP_NAME": "مناحل الرحيق",
-    "NEXT_PUBLIC_SITE_URL": "https://your-domain.com",
-    "NEXT_PUBLIC_ENABLE_ANALYTICS": "true",
-    "NEXT_PUBLIC_ENABLE_CHATBOT": "true",
-    "NEXT_PUBLIC_ENABLE_A11Y": "true",
-    "NEXT_PUBLIC_SUPABASE_URL": "@next_public_supabase_url",
-    "NEXT_PUBLIC_SUPABASE_ANON_KEY": "@next_public_supabase_anon_key",
-    "SUPABASE_SERVICE_ROLE_KEY": "@supabase_service_role_key",
-    "JWT_SECRET": "@jwt_secret",
-    "NEXTAUTH_SECRET": "@nextauth_secret",
-    "UPLOADTHING_TOKEN": "@uploadthing_token",
-    "NEXT_PUBLIC_SENTRY_DSN": "@next_public_sentry_dsn",
-    "SENTRY_ORG": "@sentry_org",
-    "SENTRY_PROJECT": "@sentry_project",
-    "SENTRY_AUTH_TOKEN": "@sentry_auth_token"
->>>>>>> 07d880ef
   }
 }